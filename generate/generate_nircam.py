--- conflicted
+++ resolved
@@ -388,19 +388,15 @@
 
         create_jira_plots = True
         if create_jira_plots:
-<<<<<<< HEAD
-            # # make figures for JWSTSIAF-156 Jira ticket
-            selected_aperture_names = [['NRCA5_TADHSTS32','NRCA5_TADHS32TS_F405N'],
+            # # make figures for JWSTSIAF-276 Jira ticket and for JWSTSIAF-156
+            selected_aperture_names = [['NRCA3_FP1','NRCA3_FP1_SUB8','NRCA3_FP1_SUB64'],
+                                       ['NRCA1_FP6','NRCA1_FP6_SUB8','NRCA1_FP6_SUB64','NRCA1_FP3MIMF'],
+                                       ['NRCA5_TADHSTS32','NRCA5_TADHS32TS_F405N'],
                                        ['NRCA5_TADHSTS_SCI_F322W2','NRCA5_TADHSTS_SCI_F444W','NRCA5_TADHSTS32','NRCA5_FULL'],
                                        ['NRCA5_40STRIPE1_DHS_F322W2','NRCA5_80STRIPE2_DHS_F322W2','NRCA5_160STRIPE4_DHS_F322W2','NRCA5_256STRIPE4_DHS_F322W2'],
                                        ['NRCA5_40STRIPE1_DHS_F444W',   'NRCA5_80STRIPE2_DHS_F444W',  'NRCA5_160STRIPE4_DHS_F444W',  'NRCA5_256STRIPE4_DHS_F444W'],
                                        ['NRCA5_FULL','NRCA5_160STRIPE4_DHS_F322W2','NRCA5_160STRIPE4_DHS_F444W']
-=======
-            # # make figures for JSOCOPS-276 Jira ticket
-            selected_aperture_names = [['NRCA3_FP1','NRCA3_FP1_SUB8','NRCA3_FP1_SUB64'],
-                                       ['NRCA1_FP6','NRCA1_FP6_SUB8','NRCA1_FP6_SUB64','NRCA1_FP3MIMF']
->>>>>>> 4f287800
-                                       ]
+                                      ]
 
             for selected_aperture_name in selected_aperture_names:
                 compare.compare_inspection_figures(pre_delivery_siaf, reference_siaf_input=ref_siaf,
