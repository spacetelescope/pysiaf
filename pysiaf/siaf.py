#! /usr/bin/env python
"""Module to handle Science Instrument Aperture Files (SIAF).

The siaf module defined classes and functions to support working
with SIAF files. The main class is ApertureCollection, and the Siaf
class inherits from it. The class methods support basic operations and
plotting.

ApertureCollection is essentially a container for a set of pysiaf
 aperture objects.

Authors
-------
    - Johannes Sahlmann

References
----------
    Some of the Siaf class methods were adapted from the jwxml package
    (https://github.com/mperrin/jwxml).

"""
from __future__ import absolute_import, print_function, division
from collections import OrderedDict
import re

from astropy.table import Table
import numpy as np
import matplotlib.pyplot as pl

from .iando import read

# from soc_roman_tools
import sys
import ast
import importlib.resources as importlib_resources
from xml.etree import ElementTree as ET




class ApertureCollection(object):
    """Structure class for an aperture collection, e.g. read from a SIAF file."""

    def __init__(self, aperture_dict=None):
        """Initialize and generate table of contents."""
        if aperture_dict is not None:
            if type(aperture_dict) not in [dict, OrderedDict]:
                raise RuntimeError('Argument has to be of type `dict`')
            self.apertures = aperture_dict

            # table of content
            self.generate_toc()

    def generate_toc(self, attributes=None):
        """Generate a table of contents."""
        toc = Table()
        for attribute in 'InstrName AperName AperShape AperType'.split():
            toc[attribute] = [getattr(a, attribute) for key, a in self.apertures.items()]
        if attributes is not None:
            for attribute in list(attributes):
                toc[attribute] = [getattr(a, attribute) for key, a in self.apertures.items()]
        self.toc = toc

    def __getitem__(self, key):
        """Return aperture corresponding to name key."""
        return self.apertures[key]

    def __str__(self):
        """Represent instance with string."""
        return '{} ApertureCollection containing {} apertures'.format(self.observatory,
                                                                      len(self.apertures))

    def list_apertures(self, instrument=None, shape=None):
        """Print a list of apertures to screen."""
        idx1 = range(len(self.toc))
        idx2 = range(len(self.toc))
        if instrument is not None:
            idx1 = np.where(self.toc['InstrName'] == instrument)[0]
        if shape is not None:
            idx2 = np.where(self.toc['AperShape'] == shape)[0]
        idx = np.intersect1d(idx1, idx2)
        self.toc[idx].pprint()

    def __len__(self):
        """Return number of apertures in Siaf object."""
        return len(self.apertures)


def get_jwst_apertures(apertures_dict, include_oss_apertures=False, exact_pattern_match=False):
    """Return ApertureCollection that corresponds to constraints specified in apertures_dict.

    Parameters
    ----------
    apertures_dict : dict
        Dictionary of apertures
    include_oss_apertures : bool
        Whether to include OSS apertures
    exact_pattern_match : bool

    Returns
    -------
    ApertureCollection : `ApertureCollection` object
        Collection of apertures corresponding to selection criteria

    Examples
    --------
    apertures_dict = {'instrument':['FGS']}
    apertures_dict['pattern'] = ['FULL']*len(apertures_dict['instrument'])
    fgs_apertures_all = get_jwst_apertures(apertures_dict)

    """
    # tolerate inconsistent capitalization
    if 'NIRCAM' in apertures_dict['instrument']:
        instrument_names = np.array([s.replace('NIRCAM', 'NIRCam') for s in
                                     apertures_dict['instrument']])
        apertures_dict['instrument'] = instrument_names
    if 'NIRSPEC' in apertures_dict['instrument']:
        instrument_names = np.array([s.replace('NIRSPEC', 'NIRSpec') for s in
                                     apertures_dict['instrument']])
        apertures_dict['instrument'] = instrument_names

    all_aps = {}
    for j, instrument in enumerate(apertures_dict['instrument']):
        siaf = Siaf(instrument)
        for AperName, aperture in siaf.apertures.items():
            if exact_pattern_match:
                matched = AperName == apertures_dict['pattern'][j]
            else:
                pattern = re.compile(apertures_dict['pattern'][j])
                matched = pattern.search(AperName)
            if matched:
                if (include_oss_apertures is False) and ('_OSS' in AperName):
                    continue
                all_aps[AperName] = aperture

    return ApertureCollection(aperture_dict=all_aps)


def plot_all_apertures(subarrays=True, showorigin=True, detector_channels=True, **kwargs):
    """Plot all apertures."""
    for instr in ['NIRCam', 'NIRISS', 'NIRSpec', 'FGS', 'MIRI']:
        aps = Siaf(instr)
        print("{0} has {1} apertures".format(aps.instrument, len(aps)))

        aps.plot(clear=False, subarrays=subarrays, **kwargs)
        if showorigin:
            aps.plot_frame_origin()
        if detector_channels:
            aps.plot_detector_channels()


def get_main_apertures(mission='jwst', frame='tel', **kwargs):
    """ Return lists of main apertures, sorted into apertures for imaging, spectroscopy, and coronagraphy

    The "main" apertures" per each observatory and instrument are defined in hard-coded lists within
    this function. In general this includes the major instrument imaging detectors, spectrograph slits,
    coronagraph apertures, etc.

    This is used in plot_main_apertures, but is provided here as a separate function since these
    lists of main apertures can be useful in other contexts as well.

    Returns 3 lists of pysiaf Aperture instances

    Parameters
    ----------
    mission : str
        observatory name, one of 'JWST', 'HST', or 'Roman'. Case insensitive.

    """
    if mission.upper() == 'JWST':
        nircam = Siaf('NIRCam')
        niriss = Siaf('NIRISS')
        fgs = Siaf('FGS')
        nirspec = Siaf('NIRSpec')
        miri = Siaf('MIRI')

        im_aps = [
            nircam['NRCA5_FULL'],
            nircam['NRCB5_FULL'],
            niriss['NIS_CEN'],
            miri['MIRIM_ILLUM'],
            fgs['FGS1_FULL'],
            fgs['FGS2_FULL']
        ]
        for letter in ['A', 'B']:
            for num in range(5):
                im_aps.append(nircam['NRC{}{}_FULL'.format(letter, num + 1)])

        coron_aps = [
            nircam['NRCA2_MASK210R'],
            nircam['NRCA4_MASKSWB'],
            nircam['NRCA5_MASK335R'],
            nircam['NRCA5_MASK430R'],
            nircam['NRCA5_MASKLWB'],
            nircam['NRCB3_MASKSWB'],
            nircam['NRCB1_MASK210R'],
            nircam['NRCB5_MASK335R'],
            nircam['NRCB5_MASK430R'],
            nircam['NRCB5_MASKLWB'],
            miri['MIRIM_MASK1065'],
            miri['MIRIM_MASK1140'],
            miri['MIRIM_MASK1550'],
            miri['MIRIM_MASKLYOT']
        ]

        spectra_aps = [nirspec['NRS_FULL_MSA' + str(n + 1)] for n in range(4)]
        for spec_ap_name in ['NRS_S1600A1_SLIT', 'NRS_S200A1_SLIT', 'NRS_S200A2_SLIT', 'NRS_S400A1_SLIT', 'NRS_FULL_IFU']:
            spectra_aps.append(nirspec[spec_ap_name])

        for i in range(4):
            spectra_aps.append(miri[f'MIRIFU_CHANNEL{i+1}A'])
    elif mission.upper() == 'HST':
       hst_siaf = Siaf('hst')
       hst_si_apnames = ['FGS1', 'FGS2', 'FGS3', 'JWFC1', 'JWFC2', 'IUVIS1', 'IUVIS2', 'OV50', 'ON25', 'OF25']
       # TODO: add COS 'LNPSA', 'LFPSA'; once pysiaf.plot() supports circular apertures
       im_aps = [hst_siaf.apertures[n] for n in hst_si_apnames]

       coron_aps = []
       spectra_aps = []

    elif mission.upper() == 'ROMAN':
        roman_siaf = Siaf('roman')

        im_aps = [roman_siaf.apertures[f'WFI{i+1:02d}_FULL'] for i in range(18)]
        coron_aps = [roman_siaf.apertures['CGI_CEN'], ]
        spectra_aps = []

    return im_aps, spectra_aps, coron_aps


def plot_main_apertures(label=False, darkbg=False, detector_channels=False, frame='tel',
        attitude_matrix=None, mission='jwst', **kwargs):
    """Plot main/master apertures

    Note, distinct colors are used to indicate imaging, spectroscopy, and coronagraphic
    apertures. Colors also distinguish between apertures for different missions, for cases
    in which HST, JWST, and Roman focal planes might be plotted together.

    Parameters
    ----------
    frame : string
        Either 'tel' or 'sky'. (It does not make sense to plot apertures from multiple instruments in any of the
        other frames)
    attitude_matrix : 3x3 ndarray
        Rotation matrix representing observatory attitude. Needed for sky frame plots.
    mission : str
        observatory name, one of 'JWST', 'HST', or 'Roman'. Case insensitive.

    """

    if frame not in ['tel', 'sky']:
        raise ValueError("Only the tel or sky frames make sense for plot_main_apertures")

    im_aps, spectra_aps, coron_aps = get_main_apertures(mission=mission, frame=frame)

    if mission.upper() == 'JWST':
        if darkbg:
            col_imaging = 'aqua'
            col_coron = 'lime'
            col_spectra = 'violet'
        else:
            col_imaging = 'blue'
            col_coron = 'green'
            col_spectra = 'magenta'
    elif mission.upper() == 'HST':
       if darkbg:
            col_imaging = 'lightgray'
            col_coron = 'lime'  # n/a
            col_spectra = 'violet'  # n/a
       else:
            col_imaging = 'gray'
            col_coron = 'green'
            col_spectra = 'magenta'
    elif mission.upper() == 'ROMAN':
        if darkbg:
            col_imaging = 'orange'
            col_coron = 'aqua'
            col_spectra = 'violet'  # n/a
        else:
            col_imaging = 'orange'
            col_coron = 'teal'
            col_spectra = 'magenta'


    for aplist, col in zip([im_aps, coron_aps, spectra_aps], [col_imaging, col_coron, col_spectra]):
        for ap in aplist:

            if frame=='sky':
                ap.set_attitude_matrix(attitude_matrix)

            ap.plot(color=col, frame=frame, label=label, **kwargs)
            if detector_channels:
                try:
                    ap.plot_detector_channels(frame)
                except TypeError:
                    pass

    if frame=='tel':
        # ensure V2 increases to the left
        ax = pl.gca()
        xlim = ax.get_xlim()

        if xlim[0] < xlim[1]:
            ax.set_xlim(xlim[::-1])


def plot_master_apertures(**kwargs):
    """Plot only master apertures contours."""
    siaf_detector_layout = read.read_siaf_detector_layout()
    master_aperture_names = siaf_detector_layout['AperName'].data
    apertures_dict = {'instrument': siaf_detector_layout['InstrName'].data}
    apertures_dict['pattern'] = master_aperture_names
    apertures = get_jwst_apertures(apertures_dict, exact_pattern_match=True)
    # print('Plotting {} master apertures'.format(len(apertures.apertures)))
    for AperName, aperture in apertures.apertures.items():
        aperture.plot(**kwargs)

    # ensure V2 increases to the left
    ax = pl.gca()
    ax.set_aspect('equal')
    xlim = ax.get_xlim()
    if xlim[0] < xlim[1]:
        ax.set_xlim(xlim[::-1])


ACCEPTED_INSTRUMENT_NAMES = 'nircam niriss miri nirspec fgs hst roman'.split()

# mapping from internal lower-case names to mixed-case names used for xml file names
JWST_INSTRUMENT_NAME_MAPPING = {'nircam': 'NIRCam',
                                'nirspec': 'NIRSpec',
                                'miri': 'MIRI',
                                'niriss': 'NIRISS',
                                'fgs': 'FGS'}

class Siaf(ApertureCollection):
    """Science Instrument Aperture File class.

    This is a class interface to SIAF information, e.g. stored in an XML file in the PRD.
    It enables apertures retrieval by name, plotting, and other functionality.
    See the Aperture class for the detailed implementation of the transformations.

    Adapted from https://github.com/mperrin/jwxml

    The HST case is treated here as an instrument, because it's single SIAF contains all apertures
    of all HST-instruments

    Attributes
    ----------
    observatory : str
        Name of observatory

    Examples
    --------
    fgs_siaf = SIAF('FGS')
    fgs_siaf.apernames                # returns a list of aperture names
    ap = fgs_siaf['FGS1_FULL']        # returns an aperture object
    ap.plot(frame='Tel')              # plot one aperture
    fgs_siaf.plot()                   # plot all apertures in this file

    """

    def __init__(self, instrument, filename=None, basepath=None, AperNames=None):
        """Read a SIAF from disk.

        Parameters
        ----------
        instrument : string
            one of 'NIRCam', 'NIRSpec', 'NIRISS', 'MIRI', 'FGS'; case-insensitive.
        basepath : string
            Directory to look in for SIAF files
        filename : string, optional
            Alternative method to specify a specific SIAF XML file.

        """
        super(Siaf, self).__init__()

        if (instrument is None) or (isinstance(instrument, str) is False):
            raise RuntimeError('Please specify a valid instrument name.')

        elif instrument.lower() not in ACCEPTED_INSTRUMENT_NAMES:
            raise ValueError('Invalid instrument name: {}. It has to be one of {} '
                             '(case-insensitive).'.format(instrument, ACCEPTED_INSTRUMENT_NAMES))

        self.instrument = instrument.lower()

        if self.instrument == 'hst':
            self.apertures = read.read_hst_siaf()
            self.observatory = 'HST'
        elif self.instrument == 'roman':
            self.apertures = read.read_roman_siaf()
            self.observatory = 'Roman'
        else:
            self.apertures = read.read_jwst_siaf(self.instrument, filename=filename, basepath=basepath)
            self.observatory = 'JWST'

    def __repr__(self):
        """Return string representation of instance."""
        return "<pysiaf.Siaf object Instrument={} >".format(self.instrument)

    def __str__(self):
        """Return string describing instance."""
        return '{} {} Siaf with {} apertures'.format(self.observatory, self.instrument, len(self))

    def _getFullApertures(self):
        """Return whichever subset of apertures correspond to the entire detectors."""
        fullaps = []
        if self.instrument == 'nircam':
            fullaps.append(self.apertures['NRCA5_FULL'])
            fullaps.append(self.apertures['NRCB5_FULL'])
        elif self.instrument == 'nirspec':
            fullaps.append(self.apertures['NRS_FULL_MSA1'])
            fullaps.append(self.apertures['NRS_FULL_MSA2'])
            fullaps.append(self.apertures['NRS_FULL_MSA3'])
            fullaps.append(self.apertures['NRS_FULL_MSA4'])
        elif self.instrument == 'niriss':
            fullaps.append(self.apertures['NIS_CEN'])
        elif self.instrument == 'miri':
            fullaps.append(self.apertures['MIRIM_FULL'])
        elif self.instrument == 'fgs':
            fullaps.append(self.apertures['FGS1_FULL'])
            fullaps.append(self.apertures['FGS2_FULL'])
        return fullaps

    def delete_aperture(self, aperture_name):
        """Remove an aperture from the Siaf.

        :param aperture_name: str or list
        :return:
        """
        for aper_name in list(aperture_name):
            del self.apertures[aper_name]

    @property
    def apernames(self):
        """List of aperture names defined in this SIAF."""
        return self.apertures.keys()

    def plot(self, frame='tel', names=None, label=False, units=None, clear=True,
             show_frame_origin=None, mark_ref=False, subarrays=True, ax=None, **kwargs):
        """Plot all apertures in this SIAF.

        Parameters
        ----------
        names : list of strings
            A subset of aperture names, if you wish to plot only a subset
        subarrays : bool
            Plot all the minor subarrays if True, else just plot the "main" apertures
        label : bool
            Add text labels stating aperture names
        units : str
            one of 'arcsec', 'arcmin', 'deg'
        clear : bool
            Clear plot before plotting (set to false to overplot)
        show_frame_origin : str or list
            Plot frame origin (goes to plot_frame_origin()): None, 'all', 'det',
            'sci', 'raw', 'idl', or a list of these.
        mark_ref : bool
            Add markers for the reference (V2Ref, V3Ref) point in each apertyre
        frame : str
            Which coordinate system to plot in: 'tel', 'idl', 'sci', 'det'
        ax : matplotlib.Axes
            Desired destination axes to plot into (If None, current
            axes are inferred from pyplot.)

        Other matplotlib standard parameters may be passed in via **kwargs
        to adjust the style of the displayed lines.

        """
        if clear:
            pl.clf()
        if ax is None:
            ax = pl.subplot(111)
        ax.set_aspect('equal')

        # which list of apertures to iterate over?
        if subarrays:
            iterable = self.apertures.values
        else:
            iterable = self._getFullApertures

        for ap in iterable():
            if ap.AperType == "TRANSFORM":
                continue
            if ap.AperName == "J-FRAME":
                continue
            if ap.AperName == "V-FRAME":
                continue
            if names is not None:
                if ap.AperName not in names:
                    continue

            ap.plot(frame=frame, label=label, ax=ax, units=units, mark_ref=mark_ref,
                    show_frame_origin=show_frame_origin, **kwargs)

        if frame == 'Tel' or frame == 'Idl':
            # enforce V2 increasing toward the left
            ax.autoscale_view(True, True, True)
            xlim = ax.get_xlim()
            if xlim[1] > xlim[0]:
                ax.set_xlim(xlim[::-1])
            ax.set_autoscalex_on(True)

        self._last_plot_frame = frame

    def plot_frame_origin(self, frame=None, which='sci', units='arcsec', ax=None):
        """Mark on the plot the frame's origin in Det and Sci coordinates.

        Parameters
        ----------
        frame : str
            Which coordinate system to plot in: 'tel', 'idl', 'sci', 'det'
            Optional if you have already called plot() to specify a
            coordinate frame.
        which : str or list
            Which origin to plot: 'all', 'det', 'sci', 'raw', 'idl', or a list
        units : str
            one of 'arcsec', 'arcmin', 'deg'
        ax : matplotlib.Axes
            Desired destination axes to plot into (If None, current
            axes are inferred from pyplot.)

        """
        if ax is None:
            ax = pl.gca()

        if frame is None:
            frame = self._last_plot_frame
        for ap in self._getFullApertures():
            ap.plot_frame_origin(frame=frame, which=which, units=units, ax=ax)

    def plot_detector_channels(self, frame=None, ax=None):
        """Mark on the plot the various detector readout channels.

        These are depicted as alternating light/dark bars to show the
        regions read out by each of the output amps.

        Parameters
        ----------
        frame : str
            Which coordinate system to plot in: 'Tel', 'Idl', 'Sci', 'Det'
            Optional if you have already called plot() to specify a
            coordinate frame.
        ax : matplotlib.Axes
            Desired destination axes to plot into (If None, current
            axes are inferred from pyplot.)

        """

        if ax is None:
            ax = pl.gca()

        if frame is None:
            frame = self._last_plot_frame

        for ap in self._getFullApertures():
<<<<<<< HEAD
            ap.plot_detector_channels(frame=frame, ax=ax)
=======
            ap.plot_detector_channels(frame=frame, ax=ax)

    def find_apernames(self, substring):
        """ Return aperture names containing some substring.
        Simple utility function to search through names of available apertures.
        """
        return [name for name in self.apernames if substring.upper() in name]
>>>>>>> 6bd75d15
<|MERGE_RESOLUTION|>--- conflicted
+++ resolved
@@ -553,14 +553,10 @@
             frame = self._last_plot_frame
 
         for ap in self._getFullApertures():
-<<<<<<< HEAD
-            ap.plot_detector_channels(frame=frame, ax=ax)
-=======
             ap.plot_detector_channels(frame=frame, ax=ax)
 
     def find_apernames(self, substring):
         """ Return aperture names containing some substring.
         Simple utility function to search through names of available apertures.
         """
-        return [name for name in self.apernames if substring.upper() in name]
->>>>>>> 6bd75d15
+        return [name for name in self.apernames if substring.upper() in name]