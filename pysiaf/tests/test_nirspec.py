#!/usr/bin/env python
"""Test NIRSpec transformations internally and against the test dataset delivered by IDT.

Authors
-------

    Johannes Sahlmann

"""

import copy
import os

from astropy.io import fits
from astropy.table import Table
import numpy as np
<<<<<<< HEAD
import pylab as pl
from numpy.testing import assert_allclose
=======
import matplotlib.pyplot as pl
# import pytest

>>>>>>> 52784e3c

from ..constants import JWST_TEMPORARY_DATA_ROOT, TEST_DATA_ROOT, JWST_SOURCE_DATA_ROOT, JWST_DELIVERY_DATA_ROOT
from ..siaf import Siaf

instrument = 'NIRSpec'


def test_against_test_data(siaf=None):
    """NIRSpec test data comparison.

    Mean and RMS difference between the IDT computations and the pysiaf computations are
    computed and compared against acceptable thresholds.

    """
    if siaf is None:
        # Try to use pre-delivery-data since this should best match the source-data. If no data there, use PRD data
        try:
            pre_delivery_dir = os.path.join(JWST_DELIVERY_DATA_ROOT, instrument)
            siaf = Siaf(instrument, basepath=pre_delivery_dir)
        except OSError:
            siaf = Siaf(instrument)
    else:
        # safeguard against side-effects when running several tests on a provided siaf, e.g.
        # setting tilt to non-zero value
        siaf = copy.deepcopy(siaf)
    # directory that holds SIAF XML file
    # test_dir = os.path.join(JWST_TEMPORARY_DATA_ROOT, instrument, 'generate_test')
    # siaf_xml_file = os.path.join(test_dir, '{}_SIAF.xml'.format(instrument))
    # siaf = Siaf(instrument, filename=siaf_xml_file)

    # test_data_dir = os.path.join(TEST_DATA_ROOT, instrument)
    test_data_dir = os.path.join(JWST_SOURCE_DATA_ROOT, instrument, 'delivery', 'test_data')

    print(' ')
    for include_tilt in [False, True]:

        if include_tilt is False:
            ta_transform_data_dir = os.path.join(test_data_dir, 'TA_testDataNoTilt')
        else:
            ta_transform_data_dir = os.path.join(test_data_dir, 'TA_testDataWithGWATilt')

        filter_list = 'CLEAR F110W F140X'.split()
        sca_list = ['SCA491', 'SCA492']

        difference_metrics = {}
        index = 0
        for sca_name in sca_list:
            for filter_name in filter_list:

                test_data_file = os.path.join(ta_transform_data_dir, 'testDataTA_{}{}.fits'.format(sca_name, filter_name))
                test_data = Table(fits.getdata(test_data_file))
                if include_tilt is False:
                    tilt = None
                else:
                    test_header = fits.getheader(test_data_file)
                    tilt = (np.float(test_header['GWA_XTIL']), np.float(test_header['GWA_YTIL']))

                if sca_name == 'SCA491':
                    AperName = 'NRS1_FULL_OSS'
                elif sca_name == 'SCA492':
                    AperName = 'NRS2_FULL_OSS'

                aperture = siaf[AperName]
                aperture.filter_name = filter_name
                aperture.tilt = tilt

                if 0:
                    pl.figure(figsize=(8, 8), facecolor='w', edgecolor='k'); pl.clf()
                    aperture.plot(name_label=True)
                    siaf['NRS2_FULL_OSS'].plot(name_label=True)
                    pl.plot(test_data['XAN']*u.deg.to(u.arcsecond), test_data['YAN']*u.deg.to(u.arcsecond), 'b.')
                    pl.show()

                    1/0

                # SCI to GWA detector side (Step 1. in Sections 2.3.3, 5.5.2 of JWST-STScI-005921, see also Table 4.7.1)
                test_data['pysiaf_GWAout_X'], test_data['pysiaf_GWAout_Y'] = aperture.sci_to_gwa(test_data['SCA_X'], test_data['SCA_Y'])

                # effect of mirror, transform from GWA detector side to GWA skyward side
                test_data['pysiaf_GWAin_X'], test_data['pysiaf_GWAin_Y'] = aperture.gwaout_to_gwain(test_data['pysiaf_GWAout_X'] , test_data['pysiaf_GWAout_Y'])

                # transform to OTE frame (XAN, YAN)
                test_data['pysiaf_XAN'], test_data['pysiaf_YAN'] = aperture.gwa_to_ote(
                    test_data['pysiaf_GWAin_X'], test_data['pysiaf_GWAin_Y'])

                for axis_name in ['X', 'Y']:
                    for parameter_name in ['{}AN'.format(axis_name)]:

                        # compute differences between SIAF implementation and IDT test dataset
                        test_data['difference_{}'.format(parameter_name)] = test_data['pysiaf_{}'.format(parameter_name)] - test_data['{}'.format(parameter_name)]

                        for key_seed in ['mean', 'rms']:
                            key_name = 'diff_{}_{}'.format(parameter_name, key_seed)
                            if key_name not in difference_metrics.keys():
                                difference_metrics[key_name] = []
                            if key_seed == 'mean':
                                difference_metrics[key_name].append(np.mean(test_data['difference_{}'.format(parameter_name)]))
                            elif key_seed == 'rms':
                                difference_metrics[key_name].append(np.std(test_data['difference_{}'.format(parameter_name)]))

                        print('{} {} SCA_to_OTE transform comparison to {:>10}  tilt={} {:>10} MEAN={:+1.3e} RMS={:1.3e}'.format(sca_name, filter_name, AperName, include_tilt, parameter_name, difference_metrics['diff_{}_{}'.format(parameter_name, 'mean')][index], difference_metrics['diff_{}_{}'.format(parameter_name, 'rms')][index]))

                        assert difference_metrics['diff_{}_{}'.format(parameter_name, 'mean')][index] < 1e-9, "Failed for {}".format(AperName)
                        assert difference_metrics['diff_{}_{}'.format(parameter_name, 'rms')][index] < 5e-9, "Failed for {}".format(AperName)

                        if 0:
                            threshold = 1e-6
                            if difference_metrics['diff_{}_{}'.format(parameter_name, 'rms')][index] > threshold:
                                pl.figure(figsize=(8, 8), facecolor='w', edgecolor='k'); pl.clf()
                                pl.quiver(test_data['SCA_X'], test_data['SCA_Y'], test_data['difference_XAN'], test_data['difference_YAN'], angles='xy')
                                pl.title('Difference IDT and pysiaf')
                                pl.show()

                index += 1


def test_nirspec_aperture_transforms(verbose=False, siaf=None):
    """Test transformations between frames.

    Transform back and forth between frames and verify that input==output.

    Parameters
    ----------
    verbose

    """
    if siaf is None:
        siaf = Siaf(instrument)
    else:
        siaf = copy.deepcopy(siaf)

    labels = ['X', 'Y']
    threshold = 0.2

    from_frame = 'sci'
    to_frames = 'det gwa idl tel'.split()

    x_sci = np.linspace(-10, 10, 3)
    y_sci = np.linspace(10, -10, 3)

    for include_tilt in [False, True]:

        for aper_name in siaf.apertures.keys():
            skip = False

            # aperture
            aperture = siaf[aper_name]
            # offset slightly from default tilt values

            if (aperture.AperType in ['COMPOUND', 'TRANSFORM', 'SLIT']) or ('_FULL' not in aper_name):
                skip = True

            if skip is False:
                if(include_tilt is True):
                   # set tilt to a representative off nominal value
                    gwa_aperture = getattr(aperture, '_CLEAR_GWA_OTE')
                    rx0 = getattr(gwa_aperture, 'XSciRef')
                    ry0 = getattr(gwa_aperture, 'YSciRef')
                    aperture.tilt = (ry0 - 0.002, rx0 - 0.01)
                   
                # test transformations
                if verbose:
                    print('testing {} {} Tilt={}'.format(siaf.instrument, aper_name, aperture.tilt))

                for to_frame in to_frames:
                    forward_transform = getattr(aperture, '{}_to_{}'.format(from_frame, to_frame))
                    backward_transform = getattr(aperture, '{}_to_{}'.format(to_frame, from_frame))

                    x_out, y_out = backward_transform(*forward_transform(x_sci, y_sci))
                    x_mean_error = np.mean(np.abs(x_sci - x_out))
                    y_mean_error = np.mean(np.abs(y_sci - y_out))
                    for i, error in enumerate([x_mean_error, y_mean_error]):
                        if verbose:
                            print('{} {}: Error in {}<->{} {}-transform is {:02.6f})'.format(
                                siaf.instrument, aper_name, from_frame, to_frame, labels[i], error))
                        assert error < threshold


def test_nirspec_slit_transformations(verbose=False, siaf=None):
    """Test that slit to detector transforms give the same answer as the equivalent SCA transform.

    Check that reference_point and corners work for slit.

    Parameters
    ----------
    verbose : bool

    Authors
    -------
    Charles Proffitt
    Johannes Sahlmann

    """
    if siaf is None:
        siaf = Siaf(instrument)
    else:
        siaf = copy.deepcopy(siaf)

    threshold = 0.010  # arc-seconds
    pixel_threshold = 10 * threshold

    labels = ['X', 'Y']
    from_frame = 'sci'
    to_frames = 'det tel'.split()
    x_sci = np.linspace(-10, 10, 3)
    y_sci = np.linspace(10, -10, 3)


    # for aper_name in 'NRS_S1600A1_SLIT NRS_S200B1_SLIT NRS_FIELD1_MSA4 NRS1_FULL'.split():
    for aper_name in siaf.apertures.keys():
        skip = False
        aperture = siaf[aper_name]

        if (aperture.AperType not in ['SLIT']) or ('MIMF' in aper_name) or (
        not hasattr(aperture, '_parent_aperture')):
            skip = True

        if skip is False:
            parent_aperture = siaf[aperture._parent_aperture.AperName]
            if verbose:
                print(
                'testing {} {} parent {}'.format(siaf.instrument, aper_name, parent_aperture.AperName))

            # verify that correct reference point can be retrieved
            v2ref, v3ref = aperture.reference_point('tel')
            assert np.abs(v2ref - aperture.V2Ref) < threshold
            assert np.abs(v3ref - aperture.V3Ref) < threshold

            # verify that we get the same tel to sci transform whether using slit or parent
            # aperture name
            xsciref, ysciref = aperture.reference_point('sci')
            xscidref, yscidref = parent_aperture.tel_to_sci(v2ref, v3ref)
            xsciaref, ysciaref = aperture.tel_to_sci(v2ref, v3ref)
            error = np.sqrt((xsciref - xscidref) ** 2 + (ysciref - yscidref) ** 2)
            if verbose:
                print(
                '{} {}: Error in reference point {:02.6f} pixels. (parent aperture is {})'.format(siaf.instrument, aper_name,
                                                                    error, parent_aperture.AperName))
            assert error < pixel_threshold

            # verify that corners can be retrieved and check 1st vertice
            ixc, iyc = aperture.corners('idl')
            assert np.abs(ixc[0] - aperture.XIdlVert1) < pixel_threshold
            assert np.abs(iyc[0] - aperture.YIdlVert1) < pixel_threshold

            # verify that we get the same tel to det transform whether using slit or parent
            # aperture name
            v2c, v3c = aperture.corners('tel')
            xc, yc = aperture.corners('det')
            xdc, ydc = parent_aperture.tel_to_det(v2c, v3c)
            xac, yac = aperture.tel_to_det(v2c, v3c)
            xic, yic = aperture.idl_to_det(ixc, iyc)
            error = np.max(np.abs(
                np.concatenate((xc - xdc, yc - ydc, xc - xac, yc - yac, xc - xic, yc - yic))))
            if verbose:
                print(
                '{} {}: Max error in corners {:02.6f} pixels.'.format(siaf.instrument, aper_name,
                                                                      error))
            assert error < pixel_threshold

            #testing roundtrip error
            for to_frame in to_frames:
                forward_transform = getattr(aperture, '{}_to_{}'.format(from_frame, to_frame))
                backward_transform = getattr(aperture, '{}_to_{}'.format(to_frame, from_frame))

                x_out, y_out = backward_transform(*forward_transform(x_sci, y_sci))
                x_mean_error = np.mean(np.abs(x_sci - x_out))
                y_mean_error = np.mean(np.abs(y_sci - y_out))
                for i, error in enumerate([x_mean_error, y_mean_error]):
                    if verbose:
                        print('{} {}: Error in {}<->{} {}-transform is {:02.6f})'.format(
                            siaf.instrument, aper_name, from_frame, to_frame, labels[i], error))
                    assert error < pixel_threshold


def test_sci_det_consistency(siaf=None):
    """Test that SCI and DET coordinates are consistent, see JWSTSIAF-112."""

    if siaf is None:
        pre_delivery_dir = os.path.join(JWST_DELIVERY_DATA_ROOT, instrument)
        pre_delivery_siaf = os.path.join(pre_delivery_dir, 'NIRSpec_SIAF.xml')
        if os.path.isfile(pre_delivery_siaf):
            print('\nUsing pre-delivery SIAF from {}'.format(pre_delivery_dir))
            siaf = Siaf(instrument, basepath=pre_delivery_dir)
        else:
            siaf = Siaf(instrument)
    else:
        siaf = copy.deepcopy(siaf)

    nrs2_full = siaf['NRS2_FULL']
    nrs2_fp4mimf = siaf['NRS2_FP4MIMF']

    absolute_tolerance = 1e-9
    assert_allclose(nrs2_fp4mimf.det_to_sci(2048, 2048), (1, 1), atol=absolute_tolerance)
    assert_allclose(nrs2_full.det_to_sci(2048, 2048), (1, 1), atol=absolute_tolerance)
    # assert nrs2_fp4mimf.det_to_sci(2048, 2048) == (1, 1)
    # assert nrs2_full.det_to_sci(2048, 2048) == (1, 1)<|MERGE_RESOLUTION|>--- conflicted
+++ resolved
@@ -14,14 +14,9 @@
 from astropy.io import fits
 from astropy.table import Table
 import numpy as np
-<<<<<<< HEAD
-import pylab as pl
 from numpy.testing import assert_allclose
-=======
 import matplotlib.pyplot as pl
 # import pytest
-
->>>>>>> 52784e3c
 
 from ..constants import JWST_TEMPORARY_DATA_ROOT, TEST_DATA_ROOT, JWST_SOURCE_DATA_ROOT, JWST_DELIVERY_DATA_ROOT
 from ..siaf import Siaf
